--- conflicted
+++ resolved
@@ -40,7 +40,7 @@
 [dependencies.gnss-rs]
 git = "https://github.com/nav-solutions/gnss"
 rev = "dc4d4c2d413a3be90a3fa08a6ab29079eec13923"
-features = ["std", "domes", "cospar", "sbas"]
+features = ["std"]
 
 [dependencies.gnss-qc-traits]
 git = "https://github.com/nav-solutions/qc-traits"
@@ -48,25 +48,14 @@
 optional = true
 features = ["html"]
 
-[dependencies.hifitime]
-version = "4.1"
-features = ["std"]
-
 [dependencies]
 geo = "0.31"
 thiserror = "2"
 itertools = "0.14"
-<<<<<<< HEAD
 log = { version = "0.4", optional = true }
 flate2 = { version = "1", optional = true }
 maud = { version = "0.26", optional = true }
-=======
-num-integer = "0.1.44" # TODO: see if we can get rid of div_ceil
-log = { version = "0.4", optional = true }
-flate2 = { version = "1", optional = true }
-gnss-rs = { version = "2.4", features = ["serde"] }
-hifitime = { version = "4.1", features = ["serde", "std"] }
->>>>>>> 4b5b838b
+hifitime = { version = "4", features = ["std"] }
 serde = { version = "1.0", optional = true, default-features = false, features = ["derive"] }
 
 [build-dependencies]
