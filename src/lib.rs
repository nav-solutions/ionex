#![doc(
    html_logo_url = "https://raw.githubusercontent.com/nav-solutions/.github/master/logos/logo2.jpg"
)]
#![doc = include_str!("../README.md")]
#![cfg_attr(docsrs, feature(doc_cfg))]

/*
 * IONEX is part of the nav-solutions framework.
 *
 * Authors: Guillaume W. Bres <guillaume.bressaix@gmail.com> et al.
 * (cf. https://github.com/nav-solutions/ionex/graphs/contributors),
 * licensed under Mozilla Public license V2.
 *
 * Documentation: https://github.com/nav-solutions/ionex
 */

#[cfg(feature = "serde")]
#[macro_use]
extern crate serde;

extern crate gnss_rs as gnss;

pub mod bias;
pub mod error;
pub mod file_attributes;
pub mod grid;
pub mod header;
pub mod key;
pub mod linspace;
pub mod mapf;
pub mod system;
pub mod tec;
pub mod version;

mod cell;
mod coordinates;
mod epoch;
mod ionosphere;
mod quantized;
mod record;

#[cfg(test)]
mod tests;

use std::{
    collections::BTreeMap,
    fs::File,
    io::{BufReader, BufWriter, Read, Write},
    path::Path,
    str::FromStr,
};

use itertools::Itertools;

<<<<<<< HEAD
use geo::{coord, BoundingRect, Contains, Geometry, LineString, Point, Polygon, Rect};
=======
use geo::{BoundingRect, Geometry, LineString, Point, Polygon, Rect, coord};
>>>>>>> 4b5b838b

#[cfg(feature = "flate2")]
use flate2::{Compression as GzCompression, read::GzDecoder, write::GzEncoder};

use hifitime::prelude::{Epoch, TimeSeries};

use crate::{
    cell::{Cell3x3, MapCell, TecPoint},
    coordinates::QuantizedCoordinates,
    error::{Error, FormattingError, ParsingError},
    file_attributes::{FileAttributes, Region},
    grid::{Axis, Grid},
    header::Header,
    key::Key,
    quantized::Quantized,
    record::Record,
    tec::TEC,
};

pub mod prelude {
    // export
    pub use crate::{
        Comments, IONEX,
        bias::BiasSource,
        cell::{Cell3x3, MapCell},
        error::{Error, FormattingError, ParsingError},
        file_attributes::*,
        grid::{Axis, Grid},
        header::Header,
        ionosphere::IonosphereParameters,
        key::Key,
        linspace::Linspace,
        mapf::MappingFunction,
        record::Record,
        system::ReferenceSystem,
        tec::TEC,
        version::Version,
    };

    // pub re-export
    pub use geo::{
<<<<<<< HEAD
        algorithm::contains::Contains, coord, BoundingRect, GeodesicArea, Geometry, LineString,
        Point, Polygon, Rect,
=======
        GeodesicArea, Geometry, LineString, Point, Polygon, Rect, algorithm::contains::Contains,
        coord,
>>>>>>> 4b5b838b
    };
    pub use gnss::prelude::{Constellation, SV};
    pub use hifitime::{Duration, Epoch, TimeScale, TimeSeries, Unit};
}

/// IONEX comments are readable descriptions.
pub type Comments = Vec<String>;

/// Divides provided usize, returns ceil rounded value.
fn div_ceil(value: usize, divider: usize) -> usize {
    let q = value.div_euclid(divider);
    let r = value.rem_euclid(divider);
    if r == 0 {
        q
    } else {
        q + 1
    }
}

/// Converts a geo [Rect]angle to NE, SE, SW, NW (latitude, longitude) quadruplets
pub(crate) fn rectangle_quadrant_decomposition(
    rect: Rect,
) -> ((f64, f64), (f64, f64), (f64, f64), (f64, f64)) {
    let (min, width, height) = (rect.min(), rect.width(), rect.height());
    let (x0, y0) = (min.x, min.y);
    (
        (x0, y0),
        (x0 + width, y0),
        (x0 + width, y0 + height),
        (x0, y0 + height),
    )
}

/// Converts a quadruplet (NE, SE, SW, NW) (latitude, longitude) coordinates to a [Rect]angle in degrees
pub(crate) fn quadrant_to_rectangle(
    quadrant: ((f64, f64), (f64, f64), (f64, f64), (f64, f64)),
) -> Rect {
    let (ne_lat, ne_long) = quadrant.0;
    let (se_lat, se_long) = quadrant.1;
    Rect::new(coord!(x: se_long, y: se_lat), coord!(x: ne_long, y: ne_lat))
}

/// macro to format one header line or a comment
pub(crate) fn fmt_ionex(content: &str, marker: &str) -> String {
    if content.len() < 60 {
        format!("{:<padding$}{}", content, marker, padding = 60)
    } else {
        let mut string = String::new();

        let nb_lines = div_ceil(content.len(), 60);

        for i in 0..nb_lines {
            let start_off = i * 60;
            let end_off = std::cmp::min(start_off + 60, content.len());
            let chunk = &content[start_off..end_off];
            string.push_str(&format!("{:<padding$}{}", chunk, marker, padding = 60));
            if i < nb_lines - 1 {
                string.push('\n');
            }
        }
        string
    }
}

/// macro to generate comments with standardized formatting
pub(crate) fn fmt_comment(content: &str) -> String {
    fmt_ionex(content, "COMMENT")
}

/// [IONEX] is composed of a [Header] section and a [Record] section.
/// It is the discrete estimation of the Total Electron Content (TEC)
/// over a plane layer or volume of the ionosphere.
///
/// ```
/// use std::fs::File;
/// use std::io::BufWriter;
///
/// use ionex::prelude::*;
///
/// // Worldwide (so called 'global') IONEX map
/// let ionex = IONEX::from_gzip_file("data/IONEX/V1/CKMG0020.22I.gz")
///     .unwrap();
///
/// // header contains high level information
/// // like file standard revision:
/// assert_eq!(ionex.header.version.major, 1);
/// assert_eq!(ionex.header.version.minor, 0);
///
/// // mean altitude above mean-sea-level of the ionosphere
/// assert_eq!(ionex.header.grid.altitude.start, 350.0);
/// assert_eq!(ionex.header.grid.altitude.end, 350.0);
///
/// // radius of the mean-sea-level
/// assert_eq!(ionex.header.base_radius_km, 6371.0);
///
/// // most file are 2D maps
/// // meaning they "only" give the evolution of an isosurface
/// // at previous altitude, above mean sea level
/// assert!(ionex.is_2d());
///
/// // this file is named according to IGS standards
/// let descriptor = ionex.attributes.clone().unwrap();
///
/// // to obtain TEC values at any coordinates, you
/// // should use the [MapCell] local region (rectangle quanta)
/// // that offers many functions based off the Geo crate.
///
/// // Convenient helper to follow standard conventions
/// let filename = ionex.generate_standardized_filename();
///
/// // Dump to file
/// let fd = File::create("custom.txt").unwrap();
/// let mut writer = BufWriter::new(fd);
///
/// ionex.format(&mut writer)
///     .unwrap_or_else(|e| {
///         panic!("failed to format IONEX: {}", e);
///     });
///
/// // parse back
/// let _ = IONEX::from_file("custom.txt")
///     .unwrap_or_else(|e| {
///         panic!("failed to parse region of interest");
///     });
/// ```
#[derive(Clone, Debug, Default, PartialEq)]
pub struct IONEX {
    /// [Header] gives general information and describes following content.
    pub header: Header,

    /// IONEX [Record].
    pub record: Record,

    /// [Comments] found in file record
    pub comments: Comments,

    /// [FileAttributes] resolved for file names that follow the IGS conventions.
    pub attributes: Option<FileAttributes>,
}

impl IONEX {
    /// Builds a new [IONEX] struct from given header & body sections.
    pub fn new(header: Header, record: Record) -> Self {
        Self {
            header,
            record,
            attributes: None,
            comments: Default::default(),
        }
    }

    /// Copy and return this [IONEX] with updated [Header].
    pub fn with_header(&self, header: Header) -> Self {
        Self {
            header,
            record: self.record.clone(),
            comments: self.comments.clone(),
            attributes: self.attributes.clone(),
        }
    }

    /// Replace [Header] with mutable access.
    pub fn replace_header(&mut self, header: Header) {
        self.header = header.clone();
    }

    /// Copy and return this [IONEX] with updated [Record]
    pub fn with_record(&self, record: Record) -> Self {
        IONEX {
            record,
            header: self.header.clone(),
            comments: self.comments.clone(),
            attributes: self.attributes.clone(),
        }
    }

    /// Replace [Record] with mutable access.
    pub fn replace_record(&mut self, record: Record) {
        self.record = record.clone();
    }

    /// Returns true if this [IONEX] is 2D (planar TEC map, not 3D volume).
    pub fn is_2d(&self) -> bool {
        self.header.map_dimension == 2
    }

    /// Returns true if this [IONEX] is 3D
    pub fn is_3d(&self) -> bool {
        !self.is_2d()
    }

    /// Returns total altitude range covered, in kilometers.
    pub fn altitude_width_km(&self) -> f64 {
        self.header.grid.altitude.width()
    }

    /// Returns a file name that would describe [Self] according to the
    /// standards.
    pub fn generate_standardized_filename(&self) -> String {
        let (agency, region, year, doy) = if let Some(attributes) = &self.attributes {
            (
                attributes.agency.clone(),
                attributes.region,
                attributes.year - 2000,
                attributes.doy,
            )
        } else {
            ("XXX".to_string(), Region::default(), 0, 0)
        };

        let extension = if let Some(attributes) = &self.attributes {
            #[cfg(feature = "flate2")]
            if attributes.gzip_compressed {
                ".gz"
            } else {
                ""
            }
        } else {
            ""
        };

        format!("{}{}{:03}0.{:02}I{}", agency, region, doy, year, extension)
    }

    /// Guesses [FileAttributes] from actual dataset. This is particularly useful
    /// to generate a standardized file name, especially when arriving from data that
    /// did not follow the conventions.
    /// The name of the production agency (data provider) is only determined by the [FileAttributes]
    /// itself, so we have no means to generate correct one, so we need you to define it right here.
    /// The production agency should be at least a 3 letter code, for example: "IGS".
    pub fn guess_file_attributes(&self, agency: &str) -> Option<FileAttributes> {
        if agency.len() < 3 {
            return None;
        }

        let first_epoch = self.record.first_epoch()?;
        let year = first_epoch.year();
        let doy = first_epoch.day_of_year().round() as u32;

        let region = if self.header.grid.is_worldwide() {
            Region::Worldwide
        } else {
            Region::Regional
        };

        Some(FileAttributes {
            doy,
            region,
            year: year as u32,
            agency: agency.to_string(),

            #[cfg(feature = "flate2")]
            gzip_compressed: if let Some(attributes) = &self.attributes {
                attributes.gzip_compressed
            } else {
                false
            },
        })
    }

    /// Parse [IONEX] content by consuming [BufReader] (efficient buffered reader).
    /// Attributes potentially described by a file name need to be provided either
    /// manually / externally, or guessed when parsing has been completed.
    pub fn parse<R: Read>(reader: &mut BufReader<R>) -> Result<Self, ParsingError> {
        // Parses Header section (=consumes header until this point)
        let mut header = Header::parse(reader)?;

        // Parse record (=consumes rest of this resource)
        // Comments are preserved and store "as is"
        let (record, comments) = Record::parse(&mut header, reader)?;

        Ok(Self {
            header,
            record,
            comments,
            attributes: Default::default(),
        })
    }

    /// Format [RINEX] into writable I/O using efficient buffered writer
    /// and following standard specifications. The revision to be followed is defined
    /// in [Header] section. This is the mirror operation of [Self::parse].
    pub fn format<W: Write>(&self, writer: &mut BufWriter<W>) -> Result<(), FormattingError> {
        self.header.format(writer)?;

        // format all comments at beginning of file
        for comment in self.comments.iter() {
            writeln!(writer, "{}", fmt_comment(comment))?;
        }

        self.record.format(&self.header, writer)?;

        writer.flush()?;
        Ok(())
    }

    /// Parses [IONEX] from local readable file.
    ///
    /// Will panic if provided file does not exist or is not readable.
    /// See [Self::from_gzip_file] for seamless Gzip support.
    ///
    /// If file name follows standard naming conventions, then internal definitions
    /// will truly be complete. Otherwise [FileAttributes] cannot be fully determined.
    /// If you want or need to you can either
    ///  1. define it yourself with further customization
    ///  2. use the smart guesser (after parsing): [Self::guess_attributes_attributes]
    ///
    /// This is typically needed in data attributes contexts.
    pub fn from_file<P: AsRef<Path>>(path: P) -> Result<IONEX, ParsingError> {
        let path = path.as_ref();

        // deduce all we can from file name
        let file_attributes = match path.file_name() {
            Some(filename) => {
                let filename = filename.to_string_lossy().to_string();
                if let Ok(prod) = FileAttributes::from_str(&filename) {
                    Some(prod)
                } else {
                    None
                }
            },
            _ => None,
        };

        let fd = File::open(path)?;
        let mut reader = BufReader::new(fd);

        let mut ionex = Self::parse(&mut reader)?;
        ionex.attributes = file_attributes;

        Ok(ionex)
    }

    /// Dumps [IONEX] into writable local file (as readable ASCII UTF-8)
    /// using efficient buffered formatting.
    /// This is the mirror operation of [Self::from_file].
    /// Returns total amount of bytes that was generated.
    /// ```
    /// // Read a IONEX and dump it without any modifications
    /// use ionex::prelude::*;
    ///
    /// let ionex = IONEX::from_gzip_file("data/IONEX/V1/CKMG0020.22I.gz")
    ///   .unwrap();
    ///
    /// assert!(ionex.to_file("test.txt").is_ok());
    /// ```
    ///
    /// Other useful links are in data attributes contexts:
    ///   * [Self::standard_filename] to generate a standardized filename
    ///   * [Self::guess_attributes_attributes] helps generate standardized filenames for
    ///     files that do not follow naming conventions
    pub fn to_file<P: AsRef<Path>>(&self, path: P) -> Result<(), FormattingError> {
        let fd = File::create(path)?;
        let mut writer = BufWriter::new(fd);
        self.format(&mut writer)?;
        Ok(())
    }

    /// Parses [IONEX] from local gzip compressed file.
    ///
    /// Will panic if provided file does not exist or is not readable.
    /// Refer to [Self::from_file] for more information.
    ///
    /// ```
    /// use ionex::prelude::*;
    ///
    /// let ionex = IONEX::from_gzip_file("data/IONEX/V1/CKMG0020.22I.gz")
    ///     .unwrap();
    ///
    /// assert!(ionex.is_2d());
    ///
    /// // fixed altitude IONEX (=single isosurface)
    /// assert_eq!(ionex.header.grid.altitude.start, 350.0);
    /// assert_eq!(ionex.header.grid.altitude.end, 350.0);
    ///     
    /// // latitude grid
    /// assert_eq!(ionex.header.grid.latitude.start, 87.5);
    /// assert_eq!(ionex.header.grid.latitude.end, -87.5);
    /// assert_eq!(ionex.header.grid.latitude.spacing, -2.5);
    ///
    /// // longitude grid
    /// assert_eq!(ionex.header.grid.longitude.start, -180.0);
    /// assert_eq!(ionex.header.grid.longitude.end, 180.0);
    /// assert_eq!(ionex.header.grid.longitude.spacing, 5.0);

    /// assert_eq!(ionex.header.elevation_cutoff, 0.0);
    /// assert_eq!(ionex.header.mapf, MappingFunction::None);
    /// ```
    #[cfg(feature = "flate2")]
    #[cfg_attr(docsrs, doc(cfg(feature = "flate2")))]
    pub fn from_gzip_file<P: AsRef<Path>>(path: P) -> Result<IONEX, ParsingError> {
        let path = path.as_ref();

        // deduce all we can from file name
        let file_attributes = match path.file_name() {
            Some(filename) => {
                let filename = filename.to_string_lossy().to_string();
                if let Ok(prod) = FileAttributes::from_str(&filename) {
                    Some(prod)
                } else {
                    None
                }
            },
            _ => None,
        };

        let fd = File::open(path)?;

        let reader = GzDecoder::new(fd);
        let mut reader = BufReader::new(reader);

        let mut ionex = Self::parse(&mut reader)?;
        ionex.attributes = file_attributes;

        Ok(ionex)
    }

    /// Dumps and gzip encodes [IONEX] into writable local file,
    /// using efficient buffered formatting.
    ///
    /// This operation is [Self::from_gzip_file] mirror operation.
    /// ```
    /// // Read a IONEX and dump it without any modifications
    /// use ionex::prelude::*;
    ///
    /// let ionex = IONEX::from_file("data/IONEX/V1/CKMG0020.22I.gz")
    ///   .unwrap();
    ///
    /// assert!(ionex.to_gzip_file("test.txt.gz").is_ok());
    /// ```
    ///
    /// Other useful methods are:
    ///   * [Self::generate_standardized_filename]: to generate a standardize file name
    ///   * [Self::guess_file_attributes] in close relation: helps generate standardized
    /// filenames for files that did now follow the convention
    ///   * [gnss_qc_traits::Merge]: to combine two files to one another
    ///   * [Self::to_regional_roi]: to reduce a larger (possibly [Region::GlobalWorldwide] map)
    /// to a given ROI
    ///   * [Self::to_worldwide_map]: to enlarge a possibly [Region::Regional] map to a [Region::GlobalWorldwide] IONEX.
    #[cfg(feature = "flate2")]
    #[cfg_attr(docsrs, doc(cfg(feature = "flate2")))]
    pub fn to_gzip_file<P: AsRef<Path>>(&self, path: P) -> Result<(), FormattingError> {
        let fd = File::create(path)?;
        let compression = GzCompression::new(5);
        let mut writer = BufWriter::new(GzEncoder::new(fd, compression));
        self.format(&mut writer)?;
        Ok(())
    }

    /// Determines whether this [IONEX] is the result of a previous merge operation.
    /// That is, the combination of two files merged together.  
    /// This is determined by the presence of custom yet somewhat standardized [Comments].
    pub fn is_merged(&self) -> bool {
        for comment in self.header.comments.iter() {
            if comment.contains("FILE MERGE") {
                return true;
            }
        }
        false
    }

    /// Returns map borders as a [Rect]angle, with coordinates in decimal degrees.
    /// This uses the [Header] description and assumes all maps are within these borders.
    pub fn bounding_rect_degrees(&self) -> Rect {
        Rect::new(
            coord!( x: self.header.grid.longitude.start, y: self.header.grid.latitude.start ),
            coord!( x: self.header.grid.longitude.end, y: self.header.grid.latitude.end),
        )
    }

    /// Returns true if this [IONEX] is a Worldwide map
    /// (as opposed to a local/regional ROI).
    pub fn is_worldwide_map(&self) -> bool {
        if let Some(attributes) = &self.attributes {
            attributes.region == Region::Worldwide
        } else {
            let bounding_rect = self.bounding_rect_degrees();
            bounding_rect.width() == 360.0 && bounding_rect.height() == 175.0
        }
    }

    /// Returns true if this [IONEX] is not a Worldwide map but a regional/local ROI.
    pub fn is_regional_map(&self) -> bool {
        !self.is_worldwide_map()
    }

    /// Stretch this [IONEX] definition so it becomes compatible
    /// with the description of a Global/Worldwide [IONEX].
    pub fn to_worldwide_ionex(&self) -> IONEX {
        let mut ionex = self.clone();

        if let Some(attributes) = &mut ionex.attributes {
            attributes.region = Region::Worldwide;
        }

        // update grid specs, preserve accuracy
        ionex.header.grid.latitude.start = -87.5;
        ionex.header.grid.latitude.end = 87.5;
        ionex.header.grid.longitude.start = -180.0;
        ionex.header.grid.longitude.end = 180.0;

        // insert appriopriate values

        ionex
    }

    /// Reduce this [IONEX] definition so it is reduced to a regional ROI,
    /// described by a complex [Polygon] in decimal degrees.
    /// The quantization (both spatial and temporal) is preserved, only the
    /// spatial dimensions are modified by this operation.
    /// [Polygon::bounding_rect] must be defined for this operation to work correctly.
    ///
    /// Assuming the original map and '*' marking the complex ROI you want to draw,
    /// the resuling IONEX is the smallest rectangle the ROI fits in, because this library
    /// (and correct/valid IONEX) is limited to rectangles.
    ///
    /// origin
    /// ----------------------------------
    /// |       returned roi___           |
    /// |      |       * * *  |           |
    /// |      |    *      *  |           |
    /// |      | * specs   *  |           |
    /// |      | *        *   |           |
    /// |      |  ****** *    |           |
    /// |       ______________|           |
    /// |---------------------------------|
    pub fn to_regional_ionex(&self, roi: Polygon) -> Result<IONEX, Error> {
        let mut ionex = IONEX::default().with_header(self.header.clone());

        let boundaries = roi.bounding_rect().ok_or(Error::UndefinedBoundaries)?;

        // simply restrict to wrapping area
        let roi = Geometry::Rect(boundaries);

        let cells = self
            .map_cell_iter()
            .filter(|cell| cell.contains(&roi))
            .collect::<Vec<_>>();

        ionex.record = Record::from_map_cells(&cells, self.header.grid.altitude.start);

        // update attributes
        match &self.attributes {
            Some(attributes) => {
                ionex.attributes = Some(attributes.clone().regionalized());
            },
            None => {
                let mut attributes = FileAttributes::default().regionalized();
                ionex.attributes = Some(attributes);
            },
        }

        // update header
        ionex.header.grid.latitude.start = self.header.grid.latitude.start.min(boundaries.max().y);
        ionex.header.grid.longitude.start =
            self.header.grid.longitude.start.max(boundaries.min().x);

        ionex.header.grid.latitude.end = self.header.grid.latitude.end.max(boundaries.min().y);
        ionex.header.grid.longitude.end = self.header.grid.longitude.end.min(boundaries.max().x);

        Ok(ionex)
    }

    // /// Modify the grid dimensions by a positive, possibly fractional number,
    // /// and interpolates the TEC values.
    // ///
    // /// This does not modify the grid quantization, only the dimensions.
    // ///
    // /// ## Input
    // /// - axis: [Axis] to be stretched
    // /// - factor:
    // ///    - > 1.0: upscaling
    // ///    - < 1.0: downscaling
    // ///    - 0.0: invalid
    // ///
    // /// Example 1: spatial upscaling
    // /// ```
    // /// use ionex::prelude::{
    // ///     IONEX,
    // ///     Axis,
    // /// };
    // ///
    // /// // grab a local dataset, upscaling hardly applies to worldwide maps..
    // /// // this example is a data/IONEX/V1/CKMG0020.22I.gz that went through a x0.5 downscale.
    // /// let ionex = IONEX::from_gzip_file("data/IONEX/V1/CKMR0020.22I.gz").unwrap_or_else(|e| {
    // ///     panic!("Failed to parse CKMR0020: {}", e);
    // /// });
    // ///
    // /// // spatial dimensions upscale including interpolation: upscales to worldwide dimensions
    // /// let upscaled = ionex.spatially_stretched(Axis::Planar, 2.0)
    // ///     .unwrap();
    // ///
    // /// // testbench: compares these results to the original data
    // /// ```
    // pub fn spatially_stretched(&self, axis: Axis, factor: f64) -> Result<IONEX, Error> {
    //     let mut s = self.clone();
    //     s.spatial_stretching_mut(axis, factor)?;
    //     Ok(s)
    // }

    // TODO
    // /// Modify the grid spacing (quantization) while preserving the dimensions,
    // /// and interpolates the new TEC values.
    // ///
    // /// This only modify the grid quantization, the map dimensions are preserved.
    // ///
    // /// ## Input
    // /// - axis: [Axis] to be resampled
    // /// - factor:
    // ///    - > 1.0: spatial upscaling. The grid precision increases,
    // /// we interpolate the TEC at new intermiediate coordinates.
    // ///    - < 1.0: downscaling. The grid precision decreases.
    // ///    - 0.0: invalid
    // pub fn spatially_resampled(&self, axis: Axis, factor: f64) -> Result<IONEX, Error> {
    //     let mut s = self.clone();
    //     s.spatial_resampling_mut(axis, factor)?;
    //     Ok(s)
    // }

    // /// Modify the grid dimensions by a positive, possibly fractional number,
    // /// and interpolates the TEC values.
    // ///
    // /// This does not modify the grid quantization, only the dimensions.
    // ///
    // /// ## Input
    // /// - axis: [Axis] to be stretched
    // /// - factor:
    // ///    - > 1.0: upscaling
    // ///    - < 1.0: downscaling
    // ///    - 0.0: invalid
    // pub fn spatial_stretching_mut(&mut self, axis: Axis, factor: f64) -> Result<(), Error> {
    //     if factor > 2.0 {
    //         // the maximal factor supported per iter is 2
    //         // let mut fact = factor.max(2.0);
    //         // while fact > 1.0 {
    //         //     self.spatial_stretching_mut(fact);
    //         //     fact = factor /2.0;
    //         // }
    //         Err(Error::TemporalMismatch) // TODO
    //     } else {

    //         // Update header specs
    //         match axis {
    //             Axis::Latitude => {
    //                 self.header.grid.latitude.stretch_mut(factor)?;
    //             },
    //             Axis::Longitude => {
    //                 self.header.grid.longitude.stretch_mut(factor)?;
    //             },
    //             Axis::Altitude => {
    //                 self.header.grid.altitude.stretch_mut(factor)?;
    //             },
    //             Axis::Planar => {
    //                 self.header.grid.latitude.stretch_mut(factor)?;
    //                 self.header.grid.longitude.stretch_mut(factor)?;
    //             },
    //             Axis::All => {
    //                 self.header.grid.latitude.stretch_mut(factor)?;
    //                 self.header.grid.longitude.stretch_mut(factor)?;
    //                 self.header.grid.altitude.stretch_mut(factor)?;
    //             },
    //         }

    //         // update the attributes
    //         match self.attributes {
    //             Some(ref mut attributes) => {
    //                 if self.header.grid.is_worldwide() {
    //                     attributes.region = Region::Worldwide;
    //                 } else {
    //                     attributes.region = Region::Regional;
    //                 }
    //             },
    //             None => {
    //                 let mut attributes = FileAttributes::default();
    //                 if self.header.grid.is_worldwide() {
    //                     attributes.region = Region::Worldwide;
    //                 } else {
    //                     attributes.region = Region::Regional;
    //                 }

    //                 self.attributes = Some(attributes);
    //             },
    //         }

    //         // synchronous spatial interpolation
    //         for epoch in self.epoch_iter() {
    //             for cell3x3 in self
    //                 .map_cell3x3_iter()
    //                 .filter(|cell| cell.center.epoch == epoch)
    //             {
    //                 // if factor 1.0 {
    //                 // } else {
    //                 // }
    //             }
    //         }

    //         Ok(())
    //     }
    // }

    /// Returns an iterator over [Epoch]s in chronological order.
    pub fn epoch_iter(&self) -> Box<dyn Iterator<Item = Epoch> + '_> {
        Box::new(self.record.map.keys().map(|k| k.epoch).unique().sorted())
    }

    // TODO
    // /// Modify the grid spacing (quantization) while preserving the dimensions,
    // /// and interpolates the TEC values.
    // ///
    // /// This only modify the grid quantization, the map dimensions are preserved.
    // ///
    // /// ## Input
    // /// - axis: [Axis] to be resampled
    // /// - factor:
    // ///    - > 1.0: upscaling
    // ///    - < 1.0: downscaling
    // ///    - 0.0: invalid
    // pub fn spatial_resampling_mut(&mut self, axis: Axis, factor: f64) -> Result<(), Error> {
    //     // Stretch header specs
    //     match axis {
    //         Axis::Latitude => {
    //             self.header.grid.latitude.resample_mut(factor)?;
    //         },
    //         Axis::Longitude => {
    //             self.header.grid.longitude.resample_mut(factor)?;
    //         },
    //         Axis::Altitude => {
    //             self.header.grid.altitude.resample_mut(factor)?;
    //         },
    //         Axis::Planar => {
    //             self.header.grid.latitude.resample_mut(factor)?;
    //             self.header.grid.longitude.resample_mut(factor)?;
    //         },
    //         Axis::All => {
    //             self.header.grid.latitude.resample_mut(factor)?;
    //             self.header.grid.longitude.resample_mut(factor)?;
    //             self.header.grid.altitude.resample_mut(factor)?;
    //         },
    //     }

    //     let lat_pairs = self.header.grid.latitude.quantize().tuple_windows();
    //     let long_pairs = self.header.grid.longitude.quantize().tuple_windows();

    //     // applies the stretching

    //     // synchronous spatial interpolation
    //     for epoch in self.epoch_iter() {
    //         if factor > 1.0 {
    //             // upscaling
    //         } else {
    //             // downscaling
    //         }
    //     }

    //     // saturate the possible overflows to the world map proj

    //     Ok(())
    // }

    /// Upscale (upsample) or Downscale (downsample) this mutable [IONEX],
    /// modifying the stretch on the temporal axis.
    ///
    /// ## Input
    /// - factor: a positive finite number
    ///    - 0.0: is not valid
    ///    - >1.0: upscaling case. For example, 2.0 means x2 sample rate increase (+100%).
    ///    - and 1.5 means +50% sample rate increase.
    ///    - <1.0: downscaling case. For example, 0.5 means /2 sample rate decrease (-50%).
    pub fn temporal_stretching_mut(&mut self, factor: f64) -> Result<(), Error> {
        if !factor.is_normal() {
            return Err(Error::InvalidStretchFactor);
        }

        let new_dt = self.header.sampling_period * factor;

        if factor > 1.0 {
            // temporal upscaling
        } else {
            // temporal decimation
        }

        // update header
        self.header.sampling_period = new_dt;

        Ok(())
    }

    // /// Stretchs this mutable [IONEX] both in temporal and spatial dimensions,
    // /// modifying both dimensions.
    // /// When factor > 1.0 this is an upscaling operation, when factor < 1.0,
    // /// this is a downscaling operation.
    // /// This uses both spatial and temporal interpolation to form valid data points.
    // pub fn temporal_spatial_stretching_mut(
    //     &mut self,
    //     temporal_factor: f64,
    //     axis: Axis,
    //     spatial_factor: f64,
    // ) -> Result<(), Error> {
    //     self.spatial_stretching_mut(axis, spatial_factor)?;
    //     self.temporal_stretching_mut(temporal_factor)?;
    //     Ok(())
    // }

    // /// Stretchs this [IONEX] into a new [IONEX], both temporally and spatially stretched,
    // /// modifying both dimensions.
    // /// When factor > 1.0 this is an upscaling operation, when factor < 1.0,
    // /// this is a downscaling operation.
    // /// This uses both spatial and temporal interpolation to form valid data points.
    // pub fn temporally_spatially_stretched(
    //     &self,
    //     temporal_factor: f64,
    //     axis: Axis,
    //     spatial_factor: f64,
    // ) -> Result<Self, Error> {
    //     let mut s = self.clone();
    //     s.temporal_spatial_stretching_mut(temporal_factor, axis, spatial_factor)?;
    //     Ok(s)
    // }

    /// Produces a [TimeSeries] from this [IONEX], describing the temporal axis.
    pub fn timeseries(&self) -> TimeSeries {
        self.header.timeseries()
    }

    /// Designs a [MapCell] iterator (micro ROI following the grid quantization)
    /// that allows micro interpolation.
    pub fn map_cell_iter(&self) -> Box<dyn Iterator<Item = MapCell> + '_> {
        let lat_pairs = self.header.grid.latitude.quantize().tuple_windows();
        let long_pairs = self.header.grid.longitude.quantize().tuple_windows();

        let fixed_altitude_km = self.header.grid.altitude.start;
        let fixed_altitude_q = Quantized::auto_scaled(fixed_altitude_km);

        Box::new(
            self.timeseries()
                .cartesian_product(lat_pairs.cartesian_product(long_pairs))
                .filter_map(move |(epoch, ((lat1, lat2), (long1, long2)))| {
                    let northeast = Key {
                        epoch,
                        coordinates: QuantizedCoordinates::from_quantized(
                            lat1,
                            long1,
                            fixed_altitude_q,
                        ),
                    };

                    let northeast = self.record.get(&northeast)?;

                    let northwest = Key {
                        epoch,
                        coordinates: QuantizedCoordinates::from_quantized(
                            lat1,
                            long2,
                            fixed_altitude_q,
                        ),
                    };

                    let northwest = self.record.get(&northwest)?;

                    let southeast = Key {
                        epoch,
                        coordinates: QuantizedCoordinates::from_quantized(
                            lat2,
                            long2,
                            fixed_altitude_q,
                        ),
                    };

                    let southeast = self.record.get(&southeast)?;

                    let southwest = Key {
                        epoch,
                        coordinates: QuantizedCoordinates::from_quantized(
                            lat2,
                            long2,
                            fixed_altitude_q,
                        ),
                    };

                    let southwest = self.record.get(&southwest)?;

                    Some(MapCell {
                        epoch,
                        north_east: TecPoint {
                            tec: *northeast,
                            point: Point::new(long1.real_value(), lat1.real_value()),
                        },
                        north_west: TecPoint {
                            tec: *northwest,
                            point: Point::new(long2.real_value(), lat1.real_value()),
                        },
                        south_east: TecPoint {
                            tec: *southeast,
                            point: Point::new(long1.real_value(), lat2.real_value()),
                        },
                        south_west: TecPoint {
                            tec: *southwest,
                            point: Point::new(long2.real_value(), lat2.real_value()),
                        },
                    })
                }),
        )
    }

    // /// Returns a [Cell3x3] iterator for each 3x3 region at a specific point in time
    // pub fn synchronous_map_cell3x3_iter(&self, epoch: Epoch) -> Box<dyn Iterator<Item = Cell3x3> + '_> {
    //     Box::new(
    //         self.map_cell3x3_iter().filter(move |cell| cell.center.epoch == epoch)
    //     )
    // }

    /// Form a possibly interpolated [MapCell] at specified point in time, wrapping this ROI.
    /// The ROI is described by a [Geometry], which can be complex.
    /// Unlike [Self::unitary_roi_at], the returned [MapCell] may not be a map quantization cell,
    /// but might result of the combination of several, in case the ROI does not fit in a single quantization step.
    ///
    /// ## Input
    /// - epoch: the returned cell will be synchronous to this [Epoch].
    /// If this instant lines up with the temporal axis, the process will not involve temporal interpolation.
    /// When the instant does not line up with the temporal axis, we will use temporal interpolation,
    /// to deduce the most precise and correct values.
    /// In any case, this instant must fit within the temporal axis, after the first [Epoch]
    /// and before the last [Epoch] described in [Header].
    ///
    /// - roi: [Geometry] defining the local region we want to wrap (fully contained by returned cell).
    pub fn roi_at(&self, epoch: Epoch, roi: Geometry) -> Result<MapCell, Error> {
        // determine whether this is within the temporal axis
        if epoch < self.header.epoch_of_first_map || epoch > self.header.epoch_of_last_map {
            return Err(Error::OutsideTemporalBoundaries);
        }

        // convert the ROI to its bounding rectangle
        let roi = roi.bounding_rect().ok_or(Error::UndefinedBoundaries)?;

        // apply the modulo operation in case provided coordinates are "incorrect".
        // in case of worldwide ionex, this makes this operation work at all times, conveniently.
        let roi = Rect::new(
            coord!(x: roi.min().x, y: roi.min().y),
            coord!(x: roi.max().x, y: roi.max().y),
        );

        // check the ROI is within the map.
        // in case of regional IONEX, we might not be able to return
        if !self.bounding_rect_degrees().contains(&roi) {
            return Err(Error::OutsideSpatialBoundaries);
        }

        // determine whether this lies within a single element or not
        let mut unitary_element = true;

        if roi.width() > self.header.grid.longitude.spacing {
            unitary_element = false;
        }

        if roi.height() > self.header.grid.latitude.spacing {
            unitary_element = false;
        }

        // determine whether we need temporal interpolation or not
        let mut needs_temporal_interp = true;
        let mut t = self.header.epoch_of_first_map;

        while t < self.header.epoch_of_last_map {
            if t == epoch {
                needs_temporal_interp = false;
                break;
            }

            t += self.header.sampling_period;
        }

        // determine whether we need spatial interpolation or not.
        // we don't need spatial interpolation when the ROI height and width
        // perfectly line up with the IONEX grid.
        let (width, height) = (roi.width(), roi.height());

        let (needs_lat_interp, needs_long_interp) = (
            height.rem_euclid(self.header.grid.latitude.spacing) == 0.0,
            width.rem_euclid(self.header.grid.longitude.spacing) == 0.0,
        );

        if unitary_element {
            // this can be reduced to a unitary MapCell
        } else {
            if needs_temporal_interp {
                if needs_lat_interp || needs_long_interp {
                    panic!("not supported yet");
                } else {
                }
            } else {
                if needs_lat_interp || needs_long_interp {
                    panic!("not supported yet");
                } else {
                }
            }
        }

        // TODO
        Err(Error::TemporalMismatch)
    }

    /// Obtain the [MapCell] (smallest map ROI) at provided point in time and containing provided coordinates.
    /// We will select the synchronous [MapCell] that contains the given coordinates.
    ///
    /// ## Input
    /// - epoch: [Epoch] that must fit within the temporal axis.
    /// If this instant aligns with the sampling rate, this process will not require temporal interpolation.
    /// If the instant does not line up with the sampling rate, we will return a temporally interpolated ROI
    /// at the specified point in time.
    /// - contains: [Geometry] to be fully contained by the returned
    /// If the coordinates align with the grid, this process will not require spatial interpolation.
    pub fn unitary_roi_at(&self, epoch: Epoch, coordinates: Point<f64>) -> Option<MapCell> {
        // determine whether we need temporal interpolation or not
        let mut needs_temporal_interp = true;
        let mut t = self.header.epoch_of_first_map;

        while t < self.header.epoch_of_last_map {
            if t == epoch {
                needs_temporal_interp = false;
                break;
            }

            t += self.header.sampling_period;
        }

        let coordinates = Geometry::Point(coordinates);

        if needs_temporal_interp {
            for (t0, t1) in self.epoch_iter().tuple_windows() {
                if t0 < epoch && t1 > epoch {
                    for (cell0, cell1) in self
                        .synchronous_map_cell_iter(t0)
                        .zip(self.synchronous_map_cell_iter(t1))
                    {
                        if cell0.contains(&coordinates) && cell1.contains(&coordinates) {
                            // TODO
                            // if let Ok(interpolated) = cell0.temporally_interpolated(epoch, &cell1)? {
                            //     return Some(interpolated);
                            // }
                        }
                    }
                }
            }
        } else {
            for cell in self.synchronous_map_cell_iter(epoch) {
                if cell.contains(&coordinates) {
                    return Some(cell);
                }
            }
        }

        None
    }

    /// Obtain the best suited [MapCell] spatially wrapping this Geometry that contains following [Geometry].
    ///
    /// ## Input
    /// - epoch: [Epoch] that must exist in this [IONEX]
    /// - geometry: possibly complex [Geometry] to contain (completely).
    pub fn wrapping_map_cell(&self, epoch: Epoch, geometry: &Geometry<f64>) -> Option<MapCell> {
        for cell in self.synchronous_map_cell_iter(epoch) {
            if cell.contains(&geometry) {
                return Some(cell);
            }
        }

        None
    }

    /// Obtain a synchronous [MapCell] iterator at specific point in time.
    pub fn synchronous_map_cell_iter(
        &self,
        epoch: Epoch,
    ) -> Box<dyn Iterator<Item = MapCell> + '_> {
        Box::new(
            self.map_cell_iter()
                .filter_map(move |v| if v.epoch == epoch { Some(v) } else { None }),
        )
    }

    // /// Interpolate TEC values for all discrete coordinates described by the following [LineString]
    // /// (in decimal degrees), at specific point in time that must exist within this record.
    // /// Otherwise, you should use [Self::temporal_spatial_area_interpolation] to also
    // /// use temporal interpolation from two existing data points.
    // /// ```
    // /// use std::str::FromStr;
    // /// use ionex::prelude::{IONEX, Epoch, LineString, coord, Contains};
    // ///
    // /// let ionex = IONEX::from_gzip_file("data/IONEX/V1/CKMG0020.22I.gz")
    // ///    .unwrap();
    // ///
    // /// // ROI (ddeg) must be within borders
    // /// let roi_ddeg = LineString::new(vec![
    // ///     coord! { x: -50.0, y: -23.0 },
    // ///     coord! { x: -50.25, y: -23.1 },
    // ///     coord! { x: -50.5, y: -23.2 },
    // /// ]);
    // ///
    // /// // you can double check that
    // /// assert!(ionex.bounding_rect_degrees().contains(&roi_ddeg));
    // ///
    // /// // Epoch must exist in the record
    // /// let noon = Epoch::from_str("2022-01-02T12:00:00 UTC")
    // ///     .unwrap();
    // ///
    // ///
    // /// ```
    // pub fn spatial_area_interpolation(
    //     &self,
    //     area: &LineString,
    //     epoch: Epoch,
    // ) -> BTreeMap<Key, TEC> {
    //     let mut values = BTreeMap::new();

    //     let fixed_altitude_km = self.header.grid.altitude.start;

    //     // for all requested coordinates
    //     for point in area.points() {
    //         let geo = Geometry::Point(point);

    //         let key = Key::from_decimal_degrees_km(epoch, point.y(), point.x(), fixed_altitude_km);

    //         for cell in self.synchronous_map_cell_iter(epoch) {
    //             if cell.contains(&geo) {
    //                 let tec = cell.spatial_interpolation(point);
    //                 values.insert(key, tec);
    //             }
    //         }
    //     }

    //     values
    // }

    // /// Interpolate TEC values for all discrete coordinates described by the following [LineString]
    // /// (in decimal degrees), at specific point in time that does exist within this record.
    // /// We will interpolate the two neighbouring data points, which is not feasible at day boundaries.
    // pub fn temporal_spatial_area_interpolation(
    //     &self,
    //     area: &LineString,
    //     epoch: Epoch,
    // ) -> BTreeMap<Key, TEC> {
    //     let mut values = BTreeMap::new();

    //     let (min_t, max_t) = (
    //         (epoch - self.header.sampling_period),
    //         (epoch + self.header.sampling_period),
    //     );

    //     let (min_t, max_t) = (
    //         min_t.round(self.header.sampling_period),
    //         max_t.round(self.header.sampling_period),
    //     );

    //     // for all requested coordinates
    //     for point in area.points() {
    //         let geo = Geometry::Point(point);

    //         for cell_t0 in self.synchronous_map_cell_iter(min_t) {
    //             if cell_t0.contains(&geo) {
    //                 for cell_t1 in self.synchronous_map_cell_iter(max_t) {
    //                     if cell_t1.contains(&geo) {
    //                         if let Some(interpolated) =
    //                             cell_t0.temporal_spatial_interpolation(epoch, point, &cell_t1)
    //                         {
    //                             let key = Key {
    //                                 epoch,
    //                                 coordinates: QuantizedCoordinates::from_decimal_degrees(
    //                                     point.y(),
    //                                     point.x(),
    //                                     self.header.grid.altitude.start,
    //                                 ),
    //                             };

    //                             values.insert(key, interpolated);
    //                         }
    //                     }
    //                 }
    //             }
    //         }
    //     }

    //     values
    // }
}

/// Merge two [IONEX] structures into one.
/// This requires a few mandatory steps:
/// - reference systems must match
/// - maps dimension must match
/// - both must use the same mapping function
///
/// Different sampling rate are supported, because the IONEX
/// description allows to describe that, but you will windup with
/// non constant sample rates.
#[cfg(feature = "qc")]
impl gnss_qc_traits::Merge for IONEX {
    fn merge(&self, rhs: &Self) -> Result<Self, gnss_qc_traits::MergeError> {
        let mut s = self.clone();
        s.merge_mut(rhs)?;
        Ok(s)
    }

    fn merge_mut(&mut self, rhs: &Self) -> Result<(), gnss_qc_traits::MergeError> {
        self.header.merge_mut(&rhs.header)?;
        self.record.merge_mut(&rhs.record)?;

        match self.attributes {
            Some(ref mut prods) => {
                if let Some(rhs) = &rhs.attributes {
                    prods.merge_mut(rhs)?;
                }
            },
            None => {
                if let Some(rhs) = &rhs.attributes {
                    self.attributes = Some(rhs.clone());
                }
            },
        }

        // add new comments
        for comment in rhs.comments.iter() {
            if !self.comments.contains(&comment) {
                self.comments.push(comment.clone());
            }
        }

        Ok(())
    }
}

#[cfg(test)]
mod test {
    use crate::{div_ceil, fmt_comment, prelude::*, rectangle_quadrant_decomposition};

    #[test]
    fn fmt_comments_singleline() {
        for desc in [
            "test",
            "just a basic comment",
            "just another lengthy comment blahblabblah",
        ] {
            let comment = fmt_comment(desc);

            assert!(
                comment.len() >= 60,
                "comments should be at least 60 byte long"
            );

            assert_eq!(
                comment.find("COMMENT"),
                Some(60),
                "comment marker should located @ 60"
            );
        }
    }

    #[test]
    fn fmt_wrapped_comments() {
<<<<<<< HEAD
        for desc in ["just trying to form a very lengthy comment that will overflow since it does not fit in a single line",
            "just trying to form a very very lengthy comment that will overflow since it does fit on three very meaningful lines. Imazdmazdpoakzdpoakzpdokpokddddddddddddddddddaaaaaaaaaaaaaaaaaaaaaaa"] {
            let nb_lines = div_ceil(desc.len(), 60);
=======
        for desc in [
            "just trying to form a very lengthy comment that will overflow since it does not fit in a single line",
            "just trying to form a very very lengthy comment that will overflow since it does fit on three very meaningful lines. Imazdmazdpoakzdpoakzpdokpokddddddddddddddddddaaaaaaaaaaaaaaaaaaaaaaa",
        ] {
            let nb_lines = num_integer::div_ceil(desc.len(), 60);
>>>>>>> 4b5b838b
            let comments = fmt_comment(desc);

            assert_eq!(comments.lines().count(), nb_lines);

            for line in comments.lines() {
                assert!(
                    line.len() >= 60,
                    "comment line should be at least 60 byte long"
                );
                assert_eq!(
                    line.find("COMMENT"),
                    Some(60),
                    "comment marker should located @ 60"
                );
            }
        }
    }

    #[test]
    fn rectangle_decomposition() {
        for (rect, ((lat11, long11), (lat12, long12), (lat21, long21), (lat22, long22))) in [
            (
                Rect::new(coord!(x: -30.0, y: -30.0), coord!(x: 30.0, y: 30.0)),
                (
                    (-30.0, -30.0),
                    (-30.0, -30.0),
                    (-30.0, -30.0),
                    (-30.0, -30.0),
                ),
            ),
            (
                Rect::new(coord!(x: -40.0, y: -40.0), coord!(x: 40.0, y: 50.0)),
                (
                    (-30.0, -30.0),
                    (-30.0, -30.0),
                    (-30.0, -30.0),
                    (-30.0, -30.0),
                ),
            ),
        ] {
            assert_eq!(
                rectangle_quadrant_decomposition(rect),
                (
                    (lat11, long11),
                    (lat12, long12),
                    (lat21, long21),
                    (lat22, long22)
                ),
                "failed for {:?}",
                rect
            );
        }
    }
}<|MERGE_RESOLUTION|>--- conflicted
+++ resolved
@@ -52,11 +52,7 @@
 
 use itertools::Itertools;
 
-<<<<<<< HEAD
-use geo::{coord, BoundingRect, Contains, Geometry, LineString, Point, Polygon, Rect};
-=======
-use geo::{BoundingRect, Geometry, LineString, Point, Polygon, Rect, coord};
->>>>>>> 4b5b838b
+use geo::{BoundingRect, Contains, Geometry, LineString, Point, Polygon, Rect, coord};
 
 #[cfg(feature = "flate2")]
 use flate2::{Compression as GzCompression, read::GzDecoder, write::GzEncoder};
@@ -98,13 +94,8 @@
 
     // pub re-export
     pub use geo::{
-<<<<<<< HEAD
-        algorithm::contains::Contains, coord, BoundingRect, GeodesicArea, Geometry, LineString,
-        Point, Polygon, Rect,
-=======
-        GeodesicArea, Geometry, LineString, Point, Polygon, Rect, algorithm::contains::Contains,
-        coord,
->>>>>>> 4b5b838b
+        BoundingRect, GeodesicArea, Geometry, LineString, Point, Polygon, Rect,
+        algorithm::contains::Contains, coord,
     };
     pub use gnss::prelude::{Constellation, SV};
     pub use hifitime::{Duration, Epoch, TimeScale, TimeSeries, Unit};
@@ -117,11 +108,7 @@
 fn div_ceil(value: usize, divider: usize) -> usize {
     let q = value.div_euclid(divider);
     let r = value.rem_euclid(divider);
-    if r == 0 {
-        q
-    } else {
-        q + 1
-    }
+    if r == 0 { q } else { q + 1 }
 }
 
 /// Converts a geo [Rect]angle to NE, SE, SW, NW (latitude, longitude) quadruplets
@@ -1363,17 +1350,11 @@
 
     #[test]
     fn fmt_wrapped_comments() {
-<<<<<<< HEAD
-        for desc in ["just trying to form a very lengthy comment that will overflow since it does not fit in a single line",
-            "just trying to form a very very lengthy comment that will overflow since it does fit on three very meaningful lines. Imazdmazdpoakzdpoakzpdokpokddddddddddddddddddaaaaaaaaaaaaaaaaaaaaaaa"] {
-            let nb_lines = div_ceil(desc.len(), 60);
-=======
         for desc in [
             "just trying to form a very lengthy comment that will overflow since it does not fit in a single line",
             "just trying to form a very very lengthy comment that will overflow since it does fit on three very meaningful lines. Imazdmazdpoakzdpoakzpdokpokddddddddddddddddddaaaaaaaaaaaaaaaaaaaaaaa",
         ] {
             let nb_lines = num_integer::div_ceil(desc.len(), 60);
->>>>>>> 4b5b838b
             let comments = fmt_comment(desc);
 
             assert_eq!(comments.lines().count(), nb_lines);
